use futures_util::StreamExt;
use log::{debug, error};
use std::sync::RwLock;
use tokio;
use trezm_redis::AsyncCommands;
use trezm_redis::RedisResult;

use tokio::sync::broadcast::channel as unbounded;
use tokio::sync::broadcast::Sender;

use crate::rooms::get_sockets_for_room;
use crate::sid::generate_sid;
use crate::socketio::{InternalMessage, SocketIOAdapter};
use crate::socketio_message::SocketIOMessage;

lazy_static! {
    static ref CHANNEL: RwLock<Vec<Sender<SocketIOToRedisMessage>>> = RwLock::new(Vec::new());
}

#[derive(Clone)]
pub struct RedisAdapter {}

impl SocketIOAdapter for RedisAdapter {
    fn incoming(&self, room_id: &str, message: &SocketIOMessage) {
        // Here we need to relay the message to the redis pubsub
        // This is client -> us -> redis
        send_message(room_id, message.clone())
    }

    fn outgoing(&self, _room_id: &str, _message: &SocketIOMessage) {
        // Here we need to forward the message
        // This is redis -> us -> client
        // Automagically handled by the listener
    }
}

#[derive(Clone)]
struct SocketIOToRedisMessage {
    room_id: String,
    socket_io_message: SocketIOMessage,
}

#[derive(Serialize, Deserialize, Debug)]
struct RedisMessage {
    channel: String,
    room_id: String,
    event: String,
    message: String,
    sending_id: String,
}

pub fn send_message(room_id: &str, message: SocketIOMessage) {
    for sender in &*CHANNEL.read().unwrap() {
        let socket_io_to_redis_message = match message {
            SocketIOMessage::Message(ref event, ref message) => Some(SocketIOToRedisMessage {
                room_id: room_id.to_owned(),
                socket_io_message: SocketIOMessage::Message(event.clone(), message.clone()),
            }),
            SocketIOMessage::SendMessage(ref event, ref message) => Some(SocketIOToRedisMessage {
                room_id: room_id.to_owned(),
                socket_io_message: SocketIOMessage::SendMessage(event.clone(), message.clone()),
            }),
            SocketIOMessage::Join(_) => None,
            SocketIOMessage::AddListener(_, _) => None,
            _ => {
                error!(
                    "Received a message that was not RawMessage, Message, or SendMessage: {}",
                    message
                );
                None
            }
        };

        if let Some(val) = socket_io_to_redis_message {
            let _ = sender.send(val);
        }
    }
}

/// Connect to a redis host using a particular channel name (in redis) in order to pass messages
/// between servers or processes.
pub async fn connect_to_pubsub(redis_host: &str, channel_name: &str) -> RedisResult<()> {
    connect_to_pubsub_with_capacity(redis_host, channel_name, 16).await
}

/// Connect to a redis host using a particular channel name (in redis) in order to pass messages
/// between servers or processes.
///
/// Capacity represents the maximum number of in-flight messages before processing has occurred.
pub async fn connect_to_pubsub_with_capacity(
    redis_host: &str,
    channel_name: &str,
    message_capacity: usize,
) -> RedisResult<()> {
    let redis_host = redis_host.to_string();
    let channel_name = channel_name.to_string();

    let client = trezm_redis::Client::open(redis_host).unwrap();
    let mut publish_conn = client.get_async_connection().await?;

<<<<<<< HEAD
    //let (sender, mut receiver) = unbounded(16);
    let (sender, mut receiver) = unbounded(200);
=======
    let (sender, mut receiver) = unbounded(message_capacity);
>>>>>>> e89bab29

    CHANNEL.write().unwrap().push(sender);

    let channel_name = channel_name.to_string();
    let channel_name_outgoing = channel_name.clone();
    let channel_name_incoming = channel_name.clone();
    let sending_id = generate_sid();
    let sending_id_outgoing = sending_id.clone();
    let sending_id_incoming = sending_id.clone();

    // Handle pubbing local requests into redis
    tokio::spawn(async move {
        while let Ok(val) = receiver.recv().await {
            debug!("local -> redis: {} {}", val.room_id, val.socket_io_message);

            match val.socket_io_message {
                SocketIOMessage::SendMessage(event, message) => {
                    let _ = publish_conn
                        .publish::<'_, _, _, String>(
                            channel_name_outgoing.clone(),
                            serde_json::to_string(&RedisMessage {
                                channel: channel_name_outgoing.clone(),
                                room_id: val.room_id.clone(),
                                event,
                                message,
                                sending_id: sending_id_outgoing.clone(),
                            })
                            .unwrap(),
                        )
                        .await;
                }
                SocketIOMessage::Message(event, message) => {
                    let _ = publish_conn
                        .publish::<'_, _, _, String>(
                            channel_name_outgoing.clone(),
                            serde_json::to_string(&RedisMessage {
                                channel: channel_name_outgoing.clone(),
                                room_id: val.room_id.clone(),
                                event,
                                message,
                                sending_id: sending_id_outgoing.clone(),
                            })
                            .unwrap(),
                        )
                        .await;
                }
                _ => (),
            }
        }
    });

    // Handle subbing local requests from redis
    tokio::spawn(async move {
        let mut pubsub_conn = client.get_async_connection().await.unwrap().into_pubsub();

        pubsub_conn
            .subscribe(channel_name_incoming)
            .await
            .expect("Was unable to subscribe to incoming channel in redis");
        let mut pubsub_stream = pubsub_conn.on_message();

        while let Some(msg) = pubsub_stream.next().await {
            let message: RedisMessage =
                serde_json::from_str(&msg.get_payload::<String>().unwrap()).unwrap();

            debug!(
                "redis -> local: {} {} {}",
                message.room_id, message.event, message.message
            );

            if message.sending_id != sending_id_incoming {
                match get_sockets_for_room(&message.room_id) {
                    Some(sockets) => {
                        for socket in &*sockets {
                            socket.send(InternalMessage::IO(SocketIOMessage::SendMessage(
                                message.event.to_string(),
                                message.message.to_string(),
                            )));
                        }
                    }
                    None => (),
                };
            }
        }
    });

    Ok(())
}<|MERGE_RESOLUTION|>--- conflicted
+++ resolved
@@ -98,12 +98,7 @@
     let client = trezm_redis::Client::open(redis_host).unwrap();
     let mut publish_conn = client.get_async_connection().await?;
 
-<<<<<<< HEAD
-    //let (sender, mut receiver) = unbounded(16);
-    let (sender, mut receiver) = unbounded(200);
-=======
     let (sender, mut receiver) = unbounded(message_capacity);
->>>>>>> e89bab29
 
     CHANNEL.write().unwrap().push(sender);
 
