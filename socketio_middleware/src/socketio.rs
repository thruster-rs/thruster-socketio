--- conflicted
+++ resolved
@@ -53,11 +53,7 @@
                         event.to_string(),
                         message.to_string(),
                     )));
-<<<<<<< HEAD
                     trace!("Found socketid {} in room {}, sending message = {}", channel.sid(), room_id, message);
-=======
-                    debug!("Found socketid {} in room {}, sending message = {}", channel.sid(), room_id, message);
->>>>>>> e89bab29
             }
         }
         None => {
@@ -297,12 +293,7 @@
         socket: SplitSink<WebSocketStream<hyper::upgrade::Upgraded>, Message>,
         message_capacity: usize,
     ) -> Self {
-<<<<<<< HEAD
-        //let (sender, receiver) = unbounded(16);
-        let (sender, receiver) = unbounded(200);
-=======
         let (sender, receiver) = unbounded(message_capacity);
->>>>>>> e89bab29
         SocketIOWrapper {
             sid,
             message_number: 0,
