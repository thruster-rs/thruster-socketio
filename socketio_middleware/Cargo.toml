[package]
name = "thruster-socketio"
<<<<<<< HEAD
version = "0.1.9"
=======
version = "0.1.11"
>>>>>>> e89bab29
authors = ["Pete Mertz <peter.s.mertz@gmail.com>"]
description = "A SocketIO layer built on Thruster"
readme = "README.md"
license = "MIT"
keywords = ["thruster", "socketio", "websocket"]
documentation = "https://docs.rs/thruster-socketio"
homepage = "https://thruster.pete.pm"
repository = "https://github.com/thruster-rs/thruster-socketio"
edition = "2018"

[dependencies]
base64 = "0.11"
chashmap = "2.2"
env_logger = { version = "0.3.4", default-features = false }
futures-util = "0.3"
futures = "0.3"
hyper = "0.14.8"
lazy_static = "1.4.0"
log = "0.4"
rand = "0.7"
trezm-redis = "0.15.2-alpha.0"
rust-crypto = "0.2"
serde = "1.0.24"
serde_json = "1.0.8"
serde_derive = "1.0.24"
<<<<<<< HEAD
thruster = { version = "1.1.11", features = ["hyper_server", "file"] }
=======
thruster = { version = "1.1.12", features = ["hyper_server", "file"] }
>>>>>>> e89bab29
thruster-socketio-proc = "0.1.9"
tokio = { version = "1.5", features = ["full"] }
tokio-stream = { version = "0.1.6", features= ["net"] }
tokio-tungstenite = "0.14"

[dev-dependencies]
dotenv = "0.13.0"<|MERGE_RESOLUTION|>--- conflicted
+++ resolved
@@ -1,10 +1,6 @@
 [package]
 name = "thruster-socketio"
-<<<<<<< HEAD
-version = "0.1.9"
-=======
 version = "0.1.11"
->>>>>>> e89bab29
 authors = ["Pete Mertz <peter.s.mertz@gmail.com>"]
 description = "A SocketIO layer built on Thruster"
 readme = "README.md"
@@ -30,11 +26,7 @@
 serde = "1.0.24"
 serde_json = "1.0.8"
 serde_derive = "1.0.24"
-<<<<<<< HEAD
-thruster = { version = "1.1.11", features = ["hyper_server", "file"] }
-=======
 thruster = { version = "1.1.12", features = ["hyper_server", "file"] }
->>>>>>> e89bab29
 thruster-socketio-proc = "0.1.9"
 tokio = { version = "1.5", features = ["full"] }
 tokio-stream = { version = "0.1.6", features= ["net"] }
